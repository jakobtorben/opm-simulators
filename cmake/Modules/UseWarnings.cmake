# - Turn on warnings when compiling

include (AddOptions)
include (UseCompVer)
is_compiler_gcc_compatible ()

if (CXX_COMPAT_GCC)
  # default warnings flags, if not set by user
  set_default_option (CXX _warn_flag "-Wall" "(^|\ )-W")
  if (_warn_flag)
	message (STATUS "All warnings enabled: ${_warn_flag}")
	add_options (ALL_LANGUAGES ALL_BUILDS "${_warn_flag}")
  endif (_warn_flag)
endif ()

<<<<<<< HEAD
option(SILENCE_DUNE_WARNINGS "Disable warnings from DUNE?" OFF)
=======
option(SILENCE_EXTERNAL_WARNINGS "Disable some warnings from external packages (requires GCC 4.6 or newer)" OFF)
>>>>>>> 05ecdf5d
if(SILENCE_EXTERNAL_WARNINGS AND CXX_COMPAT_GCC)
  file(WRITE ${CMAKE_BINARY_DIR}/disable_warning_pragmas.h "
#pragma GCC diagnostic push
#pragma GCC diagnostic ignored \"-Wdeprecated-declarations\"
#pragma GCC diagnostic ignored \"-Wdeprecated-register\"
#pragma GCC diagnostic ignored \"-Wignored-qualifiers\"
#pragma GCC diagnostic ignored \"-Wmismatched-tags\"
#pragma GCC diagnostic ignored \"-Wshadow\"
#pragma GCC diagnostic ignored \"-Wsign-compare\"
#pragma GCC diagnostic ignored \"-Wunused-parameter\"")
  file(WRITE ${CMAKE_BINARY_DIR}/reenable_warning_pragmas.h "#pragma GCC diagnostic pop")
else()
    file(WRITE ${CMAKE_BINARY_DIR}/disable_warning_pragmas.h "")
    file(WRITE ${CMAKE_BINARY_DIR}/reenable_warning_pragmas.h "")
endif()<|MERGE_RESOLUTION|>--- conflicted
+++ resolved
@@ -13,11 +13,7 @@
   endif (_warn_flag)
 endif ()
 
-<<<<<<< HEAD
-option(SILENCE_DUNE_WARNINGS "Disable warnings from DUNE?" OFF)
-=======
 option(SILENCE_EXTERNAL_WARNINGS "Disable some warnings from external packages (requires GCC 4.6 or newer)" OFF)
->>>>>>> 05ecdf5d
 if(SILENCE_EXTERNAL_WARNINGS AND CXX_COMPAT_GCC)
   file(WRITE ${CMAKE_BINARY_DIR}/disable_warning_pragmas.h "
 #pragma GCC diagnostic push
