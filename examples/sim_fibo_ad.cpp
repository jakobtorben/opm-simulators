/*
  Copyright 2013 SINTEF ICT, Applied Mathematics.

  This file is part of the Open Porous Media project (OPM).

  OPM is free software: you can redistribute it and/or modify
  it under the terms of the GNU General Public License as published by
  the Free Software Foundation, either version 3 of the License, or
  (at your option) any later version.

  OPM is distributed in the hope that it will be useful,
  but WITHOUT ANY WARRANTY; without even the implied warranty of
  MERCHANTABILITY or FITNESS FOR A PARTICULAR PURPOSE.  See the
  GNU General Public License for more details.

  You should have received a copy of the GNU General Public License
  along with OPM.  If not, see <http://www.gnu.org/licenses/>.
*/
#include "config.h"

#include <opm/core/pressure/FlowBCManager.hpp>

#include <opm/core/grid.h>
#include <opm/core/grid/GridManager.hpp>
#include <opm/core/wells.h>
#include <opm/core/wells/WellsManager.hpp>
#include <opm/core/utility/ErrorMacros.hpp>
#include <opm/core/simulator/initState.hpp>
#include <opm/core/simulator/SimulatorReport.hpp>
#include <opm/core/simulator/SimulatorTimer.hpp>
#include <opm/core/utility/miscUtilities.hpp>
#include <opm/core/utility/parameters/ParameterGroup.hpp>

#include <opm/core/io/eclipse/EclipseWriter.hpp>
#include <opm/core/props/BlackoilPropertiesBasic.hpp>
#include <opm/core/props/BlackoilPropertiesFromDeck.hpp>
#include <opm/core/props/rock/RockCompressibility.hpp>

#include <opm/core/linalg/LinearSolverFactory.hpp>
#include <opm/autodiff/FullyImplicitSystemSolverSimple.hpp>

#include <opm/core/simulator/BlackoilState.hpp>
#include <opm/autodiff/WellStateFullyImplicitBlackoil.hpp>

#include <opm/autodiff/SimulatorFullyImplicitBlackoil.hpp>
#include <opm/autodiff/BlackoilPropsAdFromDeck.hpp>
#include <opm/core/utility/share_obj.hpp>

#include <opm/parser/eclipse/Deck/Deck.hpp>
#include <opm/parser/eclipse/Parser/Parser.hpp>

#include <boost/filesystem.hpp>
#include <boost/algorithm/string.hpp>

#include <memory>
#include <algorithm>
#include <iostream>
#include <vector>
#include <numeric>


namespace
{
    void warnIfUnusedParams(const Opm::parameter::ParameterGroup& param)
    {
        if (param.anyUnused()) {
            std::cout << "--------------------   Unused parameters:   --------------------\n";
            param.displayUsage();
            std::cout << "----------------------------------------------------------------" << std::endl;
        }
    }
} // anon namespace



// ----------------- Main program -----------------
int
main(int argc, char** argv)
try
{
    using namespace Opm;

    std::cout << "\n================    Test program for fully implicit three-phase black-oil flow     ===============\n\n";
    parameter::ParameterGroup param(argc, argv, false);
    std::cout << "---------------    Reading parameters     ---------------" << std::endl;

    // If we have a "deck_filename", grid and props will be read from that.
    bool use_deck = param.has("deck_filename");
    if (!use_deck) {
        OPM_THROW(std::runtime_error, "This program must be run with an input deck. "
                  "Specify the deck with deck_filename=deckname.data (for example).");
    }
    std::shared_ptr<GridManager> grid;
    std::shared_ptr<BlackoilPropertiesInterface> props;
    std::shared_ptr<BlackoilPropsAdInterface> new_props;
    std::shared_ptr<RockCompressibility> rock_comp;
    BlackoilState state;
    // bool check_well_controls = false;
    // int max_well_control_iterations = 0;
    double gravity[3] = { 0.0 };
    std::string deck_filename = param.get<std::string>("deck_filename");

    Opm::ParserPtr newParser(new Opm::Parser() );
    Opm::DeckConstPtr newParserDeck = newParser->parseFile( deck_filename );

    // Grid init
    grid.reset(new GridManager(newParserDeck));
    Opm::EclipseWriter outputWriter(param, newParserDeck, share_obj(*grid->c_grid()));

    // Rock and fluid init
    props.reset(new BlackoilPropertiesFromDeck(newParserDeck, *grid->c_grid(), param));
    new_props.reset(new BlackoilPropsAdFromDeck(newParserDeck, *grid->c_grid()));

    // check_well_controls = param.getDefault("check_well_controls", false);
    // max_well_control_iterations = param.getDefault("max_well_control_iterations", 10);
    // Rock compressibility.
    rock_comp.reset(new RockCompressibility(newParserDeck));

    // Gravity.
    gravity[2] = newParserDeck->hasKeyword("NOGRAV") ? 0.0 : unit::gravity;

    // Init state variables (saturation and pressure).
    if (param.has("init_saturation")) {
        initStateBasic(*grid->c_grid(), *props, param, gravity[2], state);
        initBlackoilSurfvol(*grid->c_grid(), *props, state);
        enum { Oil = BlackoilPhases::Liquid, Gas = BlackoilPhases::Vapour };
        const PhaseUsage pu = props->phaseUsage();
        if (pu.phase_used[Oil] && pu.phase_used[Gas]) {
            const int np = props->numPhases();
            const int nc = grid->c_grid()->number_of_cells;
            for (int c = 0; c < nc; ++c) {
                state.gasoilratio()[c] = state.surfacevol()[c*np + pu.phase_pos[Gas]]
                    / state.surfacevol()[c*np + pu.phase_pos[Oil]];
            }
        }
    } else {
        initBlackoilStateFromDeck(*grid->c_grid(), *props, newParserDeck, gravity[2], state);
    }

    bool use_gravity = (gravity[0] != 0.0 || gravity[1] != 0.0 || gravity[2] != 0.0);
    const double *grav = use_gravity ? &gravity[0] : 0;

    // Linear solver.
    LinearSolverFactory linsolver(param);
    FullyImplicitSystemSolverSimple fis_solver(linsolver);

    // Write parameters used for later reference.
    bool output = param.getDefault("output", true);
    std::ofstream outStream;
    std::string output_dir;
    if (output) {
        output_dir =
            param.getDefault("output_dir", std::string("output"));
        boost::filesystem::path fpath(output_dir);
        try {
            create_directories(fpath);
        }
        catch (...) {
            OPM_THROW(std::runtime_error, "Creating directories failed: " << fpath);
        }
        std::string filename = output_dir + "/timing.param";
        outStream.open(filename.c_str(), std::fstream::trunc | std::fstream::out);
        // open file to clean it. The file is appended to in SimulatorTwophase
        filename = output_dir + "/step_timing.param";
        std::fstream step_os(filename.c_str(), std::fstream::trunc | std::fstream::out);
        step_os.close();
        param.writeParam(output_dir + "/simulation.param");
    }

    std::cout << "\n\n================    Starting main simulation loop     ===============\n"
              << std::flush;

    WellStateFullyImplicitBlackoil well_state;
    Opm::TimeMapPtr timeMap(new Opm::TimeMap(newParserDeck));
    SimulatorTimer simtimer;
    std::shared_ptr<EclipseState> eclipseState(new EclipseState(newParserDeck));

    // initialize variables
    simtimer.init(timeMap);

    SimulatorReport fullReport;
    for (size_t reportStepIdx = 0; reportStepIdx < timeMap->numTimesteps(); ++reportStepIdx) {
        // Report on start of a report step.
        std::cout << "\n"
                  << "---------------------------------------------------------------\n"
                  << "--------------    Starting report step " << reportStepIdx << "    --------------\n"
                  << "---------------------------------------------------------------\n"
                  << "\n";

        WellsManager wells(eclipseState,
                           reportStepIdx,
                           *grid->c_grid(),
                           props->permeability());

        if (reportStepIdx == 0) {
            // @@@ HACK: we should really make a new well state and
            // properly transfer old well state to it every epoch,
            // since number of wells may change etc.
            well_state.init(wells.c_wells(), state);
        }

        simtimer.setCurrentStepNum(reportStepIdx);

        if (reportStepIdx == 0) {
            outputWriter.writeInit(simtimer);
            outputWriter.writeTimeStep(simtimer, state, well_state.basicWellState());
        }

        // Create and run simulator.
        SimulatorFullyImplicitBlackoil simulator(param,
                                                 *grid->c_grid(),
                                                 *new_props,
                                                 rock_comp->isActive() ? rock_comp.get() : 0,
                                                 wells,
<<<<<<< HEAD
                                                 linsolver,
                                                 grav);
        SimulatorReport episodeReport = simulator.run(simtimer, state, well_state);

        ++simtimer;

        outputWriter.writeTimeStep(simtimer, state, well_state.basicWellState());
        fullReport += episodeReport;
=======
                                                 fis_solver,
                                                 grav,
                                                 outputWriter);
        if (epoch == 0) {
            warnIfUnusedParams(param);
        }
        SimulatorReport epoch_rep = simulator.run(simtimer, state, well_state);
        if (output) {
            epoch_rep.reportParam(epoch_os);
        }
        // Update total timing report and remember step number.
        rep += epoch_rep;
        step = simtimer.currentStepNum();
>>>>>>> a14cff78
    }

    std::cout << "\n\n================    End of simulation     ===============\n\n";
    fullReport.report(std::cout);

    if (output) {
        std::string filename = output_dir + "/walltime.param";
        std::fstream tot_os(filename.c_str(),std::fstream::trunc | std::fstream::out);
        fullReport.reportParam(tot_os);
        warnIfUnusedParams(param);
    }
}
catch (const std::exception &e) {
    std::cerr << "Program threw an exception: " << e.what() << "\n";
    throw;
}
<|MERGE_RESOLUTION|>--- conflicted
+++ resolved
@@ -212,8 +212,7 @@
                                                  *new_props,
                                                  rock_comp->isActive() ? rock_comp.get() : 0,
                                                  wells,
-<<<<<<< HEAD
-                                                 linsolver,
+                                                 fis_solver,
                                                  grav);
         SimulatorReport episodeReport = simulator.run(simtimer, state, well_state);
 
@@ -221,21 +220,6 @@
 
         outputWriter.writeTimeStep(simtimer, state, well_state.basicWellState());
         fullReport += episodeReport;
-=======
-                                                 fis_solver,
-                                                 grav,
-                                                 outputWriter);
-        if (epoch == 0) {
-            warnIfUnusedParams(param);
-        }
-        SimulatorReport epoch_rep = simulator.run(simtimer, state, well_state);
-        if (output) {
-            epoch_rep.reportParam(epoch_os);
-        }
-        // Update total timing report and remember step number.
-        rep += epoch_rep;
-        step = simtimer.currentStepNum();
->>>>>>> a14cff78
     }
 
     std::cout << "\n\n================    End of simulation     ===============\n\n";
